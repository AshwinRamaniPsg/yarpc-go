--- conflicted
+++ resolved
@@ -21,8 +21,4 @@
 package yarpc // import "go.uber.org/yarpc"
 
 // Version is the current version of YARPC.
-<<<<<<< HEAD
-const Version = "0.4.0-dev"
-=======
-const Version = "0.3.1"
->>>>>>> 8ecdb876
+const Version = "0.4.0-dev"