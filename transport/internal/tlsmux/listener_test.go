// Copyright (c) 2022 Uber Technologies, Inc.
//
// Permission is hereby granted, free of charge, to any person obtaining a copy
// of this software and associated documentation files (the "Software"), to deal
// in the Software without restriction, including without limitation the rights
// to use, copy, modify, merge, publish, distribute, sublicense, and/or sell
// copies of the Software, and to permit persons to whom the Software is
// furnished to do so, subject to the following conditions:
//
// The above copyright notice and this permission notice shall be included in
// all copies or substantial portions of the Software.
//
// THE SOFTWARE IS PROVIDED "AS IS", WITHOUT WARRANTY OF ANY KIND, EXPRESS OR
// IMPLIED, INCLUDING BUT NOT LIMITED TO THE WARRANTIES OF MERCHANTABILITY,
// FITNESS FOR A PARTICULAR PURPOSE AND NONINFRINGEMENT. IN NO EVENT SHALL THE
// AUTHORS OR COPYRIGHT HOLDERS BE LIABLE FOR ANY CLAIM, DAMAGES OR OTHER
// LIABILITY, WHETHER IN AN ACTION OF CONTRACT, TORT OR OTHERWISE, ARISING FROM,
// OUT OF OR IN CONNECTION WITH THE SOFTWARE OR THE USE OR OTHER DEALINGS IN
// THE SOFTWARE.

package tlsmux_test

import (
	"crypto/tls"
	"io"
	"net"
	"sync"
	"testing"
	"time"

	"github.com/stretchr/testify/assert"
	"github.com/stretchr/testify/require"
	"go.uber.org/net/metrics"
	"go.uber.org/yarpc/transport/internal/tlsmux"
	"go.uber.org/yarpc/transport/internal/tlsscenario"
	"go.uber.org/zap"
)

func TestMux(t *testing.T) {
	scenario := tlsscenario.Create(t, time.Minute, time.Minute)
	serverTlsConfig := &tls.Config{
		GetCertificate: func(_ *tls.ClientHelloInfo) (*tls.Certificate, error) {
			return &tls.Certificate{
				Certificate: [][]byte{scenario.ServerCert.Raw},
				Leaf:        scenario.ServerCert,
				PrivateKey:  scenario.ServerKey,
			}, nil
		},
		MinVersion: tls.VersionTLS13,
		ClientAuth: tls.RequireAndVerifyClientCert,
		ClientCAs:  scenario.CAs,
	}

	tests := []struct {
		desc            string
		clientTlsConfig *tls.Config
		body            []byte

		expectedCounter metrics.Snapshot
		expectError     bool
		clientErrorMsg  string
	}{
		{
			desc: "plaintext_connections",
			body: []byte("plaintext_body"),
			expectedCounter: metrics.Snapshot{
				Name: "plaintext_connections",
				Tags: metrics.Tags{
					"service":   "test-svc",
					"transport": "test-transport",
				},
				Value: 1,
			},
		},
		{
			desc: "tls_client",
			clientTlsConfig: &tls.Config{
				GetClientCertificate: func(_ *tls.CertificateRequestInfo) (*tls.Certificate, error) {
					return &tls.Certificate{
						Certificate: [][]byte{scenario.ClientCert.Raw},
						Leaf:        scenario.ClientCert,
						PrivateKey:  scenario.ClientKey,
					}, nil
				},
				MinVersion: tls.VersionTLS10,
				MaxVersion: tls.VersionTLS13,
				RootCAs:    scenario.CAs,
			},
			body: []byte("tls_body"),
			expectedCounter: metrics.Snapshot{
				Name: "tls_connections",
				Tags: metrics.Tags{
					"service":   "test-svc",
					"transport": "test-transport",
					"version":   "1.3",
				},
				Value: 1,
			},
		},
		{
			desc: "tls_handshake_failure",
			clientTlsConfig: &tls.Config{
				GetClientCertificate: func(_ *tls.CertificateRequestInfo) (*tls.Certificate, error) {
					return &tls.Certificate{
						Certificate: [][]byte{scenario.ClientCert.Raw},
						Leaf:        scenario.ClientCert,
						PrivateKey:  scenario.ClientKey,
					}, nil
				},
				MinVersion: tls.VersionTLS10,
				MaxVersion: tls.VersionTLS11,
				RootCAs:    scenario.CAs,
			},
			expectedCounter: metrics.Snapshot{
				Name: "tls_handshake_failures",
				Tags: metrics.Tags{
					"service":   "test-svc",
					"transport": "test-transport",
				},
				Value: 1,
			},
			expectError:    true,
			clientErrorMsg: "remote error: tls: protocol version not supported",
		},
	}

	for _, tt := range tests {
		t.Run(tt.desc, func(t *testing.T) {
			wg := sync.WaitGroup{}
			defer wg.Wait()

			lis, err := net.Listen("tcp", "127.0.0.1:0")
			require.NoError(t, err, "unexpected error on listening")

			root := metrics.New()
			muxLis := tlsmux.NewListener(tlsmux.Config{
				Listener:      lis,
				TLSConfig:     serverTlsConfig,
				Meter:         root.Scope(),
				Logger:        zap.NewNop(),
				ServiceName:   "test-svc",
				TransportName: "test-transport",
			})
			defer muxLis.Close()

			wg.Add(1)
<<<<<<< HEAD
			defer wg.Wait()
			defer muxLis.Close()
			go func() {
				defer wg.Done()
				conn, err := muxLis.Accept()
				if err != nil {
=======
			go func() {
				defer wg.Done()
				conn, err := muxLis.Accept()
				if tt.expectError {
					require.Error(t, err, "unexpected empty error")
>>>>>>> 0ad4d052
					return
				}
				defer conn.Close()

				request := make([]byte, len(tt.body))
				n, err := io.ReadFull(conn, request)
				require.NoError(t, err)
				assert.Equal(t, tt.body, request[:n], "unexpected request")

				_, err = conn.Write(request)
				assert.NoError(t, err, "unexpected error")
			}()

			var conn net.Conn
			if tt.clientTlsConfig != nil {
				conn, err = tls.Dial(lis.Addr().Network(), lis.Addr().String(), tt.clientTlsConfig)
			} else {
				conn, err = net.Dial(lis.Addr().Network(), lis.Addr().String())
			}

			if tt.expectError {
				require.EqualError(t, err, tt.clientErrorMsg)
				return
			}
			require.NoError(t, err)

			_, err = conn.Write(tt.body)
			require.NoError(t, err, "unexpected error")

			response := make([]byte, len(tt.body))
			n, err := conn.Read(response)
			assert.NoError(t, err, "unexpected error")
			assert.Equal(t, tt.body, response[:n], "unexpected response")
			assert.Contains(t, root.Snapshot().Counters, tt.expectedCounter, "unexpected counters")
		})
	}
}<|MERGE_RESOLUTION|>--- conflicted
+++ resolved
@@ -30,6 +30,7 @@
 
 	"github.com/stretchr/testify/assert"
 	"github.com/stretchr/testify/require"
+	"go.uber.org/goleak"
 	"go.uber.org/net/metrics"
 	"go.uber.org/yarpc/transport/internal/tlsmux"
 	"go.uber.org/yarpc/transport/internal/tlsscenario"
@@ -144,20 +145,11 @@
 			defer muxLis.Close()
 
 			wg.Add(1)
-<<<<<<< HEAD
-			defer wg.Wait()
-			defer muxLis.Close()
-			go func() {
-				defer wg.Done()
-				conn, err := muxLis.Accept()
-				if err != nil {
-=======
 			go func() {
 				defer wg.Done()
 				conn, err := muxLis.Accept()
 				if tt.expectError {
 					require.Error(t, err, "unexpected empty error")
->>>>>>> 0ad4d052
 					return
 				}
 				defer conn.Close()
@@ -194,4 +186,100 @@
 			assert.Contains(t, root.Snapshot().Counters, tt.expectedCounter, "unexpected counters")
 		})
 	}
+}
+
+func TestConcurrentConnections(t *testing.T) {
+	defer goleak.VerifyNone(t)
+
+	scenario := tlsscenario.Create(t, time.Minute, time.Minute)
+	serverTlsConfig := &tls.Config{
+		GetCertificate: func(_ *tls.ClientHelloInfo) (*tls.Certificate, error) {
+			return &tls.Certificate{
+				Certificate: [][]byte{scenario.ServerCert.Raw},
+				Leaf:        scenario.ServerCert,
+				PrivateKey:  scenario.ServerKey,
+			}, nil
+		},
+		MinVersion: tls.VersionTLS13,
+		ClientAuth: tls.RequireAndVerifyClientCert,
+		ClientCAs:  scenario.CAs,
+	}
+	clientTlsConfig := &tls.Config{
+		GetClientCertificate: func(_ *tls.CertificateRequestInfo) (*tls.Certificate, error) {
+			return &tls.Certificate{
+				Certificate: [][]byte{scenario.ClientCert.Raw},
+				Leaf:        scenario.ClientCert,
+				PrivateKey:  scenario.ClientKey,
+			}, nil
+		},
+		MinVersion: tls.VersionTLS10,
+		MaxVersion: tls.VersionTLS13,
+		RootCAs:    scenario.CAs,
+	}
+
+	lis, err := net.Listen("tcp", "127.0.0.1:0")
+	require.NoError(t, err, "unexpected error on listening")
+
+	muxLis := tlsmux.NewListener(tlsmux.Config{
+		Listener:      lis,
+		TLSConfig:     serverTlsConfig,
+		Meter:         metrics.New().Scope(),
+		Logger:        zap.NewNop(),
+		ServiceName:   "test-svc",
+		TransportName: "test-transport",
+	})
+	defer muxLis.Close()
+
+	msg := "hello world"
+	totalConnections := 100
+
+	var wg sync.WaitGroup
+	defer wg.Wait()
+	for i := 0; i < totalConnections; i++ {
+		wg.Add(1)
+		go func(id int) {
+			defer wg.Done()
+			var conn net.Conn
+			if i%2 == 0 {
+				conn, err = tls.Dial(lis.Addr().Network(), lis.Addr().String(), clientTlsConfig)
+			} else {
+				conn, err = net.Dial(lis.Addr().Network(), lis.Addr().String())
+			}
+
+			require.NoError(t, err, "unexpected error on dial")
+			defer conn.Close()
+
+			n, err := conn.Write([]byte(msg))
+			require.NoError(t, err, "unexpected error on client write")
+			assert.Equal(t, len(msg), n, "unexpected write length")
+
+			buf := make([]byte, len(msg))
+			n, err = io.ReadFull(conn, buf)
+			require.NoError(t, err)
+			assert.Equal(t, len(msg), n)
+			assert.Equal(t, msg, string(buf))
+
+		}(i)
+	}
+
+	for i := 0; i < totalConnections; i++ {
+		conn, err := muxLis.Accept()
+		require.NoError(t, err)
+
+		wg.Add(1)
+		go func(c net.Conn) {
+			defer wg.Done()
+
+			buf := make([]byte, len(msg))
+			n, err := io.ReadFull(c, buf)
+			require.NoError(t, err)
+			assert.Equal(t, n, len(msg))
+
+			n, err = c.Write(buf)
+			require.NoError(t, err)
+			assert.Equal(t, n, len(msg))
+		}(conn)
+	}
+
+	wg.Wait()
 }