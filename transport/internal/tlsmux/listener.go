--- conflicted
+++ resolved
@@ -48,14 +48,9 @@
 	logger    *zap.Logger
 }
 
-<<<<<<< HEAD
-// NewListener returns a multiplexed listener which accepts both TLS and non-TLS connections.
-func NewListener(c Config) net.Listener {
-=======
 // NewListener returns a multiplexed listener which accepts both TLS and
 // plaintext connections.
-func NewListener(lis net.Listener, tlsConfig *tls.Config) net.Listener {
->>>>>>> db2c7b7d
+func NewListener(c Config) net.Listener {
 	return &listener{
 		Listener:  c.Listener,
 		tlsConfig: c.TLSConfig,
