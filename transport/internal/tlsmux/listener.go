--- conflicted
+++ resolved
@@ -72,21 +72,14 @@
 	}
 
 	if isTLS {
-<<<<<<< HEAD
-		return l.handleTLSConn(cs)
-=======
-		// TODO(jronak): initiate tls handshake to catch tls errors and
-		// version metrics.
-
-		// Return a plaintext connection by wrapping TLS server around the
-		// connection
-		return tls.Server(c, l.tlsConfig), nil
->>>>>>> cb9aa750
+		return l.handleTLSConn(c)
 	}
 
 	return c, nil
 }
 
+// handleTLSConn completes the TLS handshake for the given connection and
+// returns a TLS server wrapped plaintext connection.
 func (l *listener) handleTLSConn(conn net.Conn) (net.Conn, error) {
 	tlsConn := tls.Server(conn, l.tlsConfig)
 	if err := tlsConn.Handshake(); err != nil {
